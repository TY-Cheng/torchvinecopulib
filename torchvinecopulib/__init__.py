--- conflicted
+++ resolved
@@ -1,15 +1,7 @@
-import importlib.metadata
-
 from . import bicop, util, vinecop
 
 __all__ = [
     "bicop",
     "util",
     "vinecop",
-<<<<<<< HEAD
-]
-
-__version__ = importlib.metadata.version("torchvinecopulib")
-=======
-]
->>>>>>> a7b356ff
+]