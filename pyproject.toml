[tool.poetry]
package-mode = true
license = "GNU GPLv3"
name = "torchvinecopulib"
<<<<<<< HEAD
version = "2024.12.0"
=======
version = "2024.12.1"
>>>>>>> a7b356ff
description = "yet another vine copula library for PyTorch."
authors = ["Tuoyuan Cheng <tuoyuan.cheng@nus.edu.sg>"]
maintainers = ["Xiaosheng You <e1204754@u.nus.edu>"]
readme = "README.md"
# homepage = ""
repository = "https://github.com/TY-Cheng/torchvinecopulib"
documentation = "https://ty-cheng.github.io/torchvinecopulib/"
keywords = ["vine copula", "copula", "torch"]
classifiers = [
    "Environment :: GPU :: NVIDIA CUDA :: 12 :: 12.1",
    "License :: OSI Approved :: GNU General Public License v3 (GPLv3)",
    "Operating System :: Microsoft :: Windows :: Windows 10",
    "Operating System :: POSIX :: Linux",
    "Operating System :: MacOS",
    "Programming Language :: Python :: 3",
    "Topic :: Scientific/Engineering",
]

[build-system]
requires = ["poetry-core"]
build-backend = "poetry.core.masonry.api"

[tool.sphinx-pyproject]
source-dir = "docs"
build-dir = "docs/_build"
all_files = true
extensions = [
    "sphinx.ext.autodoc",
    "sphinx.ext.autosectionlabel",
    "sphinx.ext.autosummary",
    "sphinx.ext.coverage",
    "sphinx.ext.doctest",
    "sphinx.ext.extlinks",
    "sphinx.ext.githubpages",
    "sphinx.ext.graphviz",
    "sphinx.ext.ifconfig",
    "sphinx.ext.imgconverter",
    "sphinx.ext.inheritance_diagram",
    "sphinx.ext.intersphinx",
    "sphinx.ext.napoleon",
    "sphinx.ext.todo",
    "sphinx.ext.viewcode",
]
exclude_patterns = ["_build", "Thumbs.db", ".DS_Store"]
html_theme = "furo"


[tool.poetry.urls]
"Bug Tracker" = "https://github.com/TY-Cheng/torchvinecopulib/issues/new"

[[tool.poetry.source]]
name = "torch_cpu"
url = "https://download.pytorch.org/whl/cpu"
priority = "explicit"

[[tool.poetry.source]]
name = "torch_cuda"
url = "https://download.pytorch.org/whl/cu124"
priority = "explicit"

[tool.poetry.dependencies]
numpy = "*"
python = "^3.10"
scipy = "*"
torch = { version = "^2", optional = true }
# 
[tool.poetry.group.dev_cpu]
optional = true
[tool.poetry.group.dev_cpu.dependencies]
torch = { version = "^2", source = "torch_cpu", markers = "extra=='dev_cpu' and extra!='dev_cuda'" }
# 
black = { version = "*", extras = ["jupyter"] }
coverage = { version = "*" }
fastkde = { version = "*" }
flake8 = { version = "*" }
furo = { version = "*" }
ipykernel = { version = "*" }
matplotlib = { version = "*" }
pandas = { version = "*" }
pot = { version = "*" }
pytest = { version = "*" }
pyvinecopulib = { version = "0.6.6" }
scikit-learn = { version = "*" }
sphinx = { version = "*" }
sphinx-pyproject = { version = "*" }
tokenize-rt = { version = "*" }
yfinance = { version = "*" }
# 
[tool.poetry.group.dev_cuda]
optional = true
[tool.poetry.group.dev_cuda.dependencies]
torch = { version = "^2", source = "torch_cuda", markers = "extra=='dev_cuda' and extra!='dev_cpu'" }
# 
black = { version = "*", extras = ["jupyter"] }
coverage = { version = "*" }
fastkde = { version = "*" }
flake8 = { version = "*" }
furo = { version = "*" }
ipykernel = { version = "*" }
matplotlib = { version = "*" }
pandas = { version = "*" }
pot = { version = "*" }
pytest = { version = "*" }
pyvinecopulib = { version = "0.6.6" }
scikit-learn = { version = "*" }
sphinx = { version = "*" }
sphinx_pyproject = { version = "*" }
tokenize-rt = { version = "*" }
yfinance = { version = "*" }

[tool.poetry.extras]
dev_cpu = [
    "torch",
    "black",
    "coverage",
    "fastkde",
    "flake8",
    "furo",
    "ipykernel",
    "matplotlib",
    "pandas",
    "pot",
    "pytest",
    "pyvinecopulib",
    "scikit-learn",
    "sphinx",
    "sphinx_pyproject",
    "tokenize-rt",
    "yfinance",
]
dev_cuda = [
    "torch",
    "black",
    "coverage",
    "fastkde",
    "flake8",
    "furo",
    "ipykernel",
    "matplotlib",
    "pandas",
    "pot",
    "pytest",
    "pyvinecopulib",
    "scikit-learn",
    "sphinx",
    "sphinx_pyproject",
    "tokenize-rt",
    "yfinance",
]<|MERGE_RESOLUTION|>--- conflicted
+++ resolved
@@ -2,11 +2,7 @@
 package-mode = true
 license = "GNU GPLv3"
 name = "torchvinecopulib"
-<<<<<<< HEAD
-version = "2024.12.0"
-=======
 version = "2024.12.1"
->>>>>>> a7b356ff
 description = "yet another vine copula library for PyTorch."
 authors = ["Tuoyuan Cheng <tuoyuan.cheng@nus.edu.sg>"]
 maintainers = ["Xiaosheng You <e1204754@u.nus.edu>"]
